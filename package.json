{
  "name": "hardhat-project",
  "scripts": {
    "lint": "npx eslint . --fix",
    "typecheck": "npm run compile && ./node_modules/typescript/bin/tsc --project ./tsconfig.json  --noEmit",
    "test": "npm run compile && npx dotenv -e .env.test.local -- npx jest test --verbose --testTimeout 20000",
    "test:jsonreport": "npm run test -- --json --outputFile=report.json",
    "script": "npx dotenv -e .env.local -- npx tsx",
    "setkey": "npx hardhat vars set PRIVATE_KEY",
    "compile": "npx hardhat compile --show-stack-traces",
    "compile:build": "npm run compile && npm run build:api:all",
    "verify:tdly": "npx hardhat verifyViaTenderly --network",
    "deploybuilders": "npm run compile && npx hardhat deployBuilderNFTSeasonOne --network",
    "deploybuilders:pres02": "npm run compile && npx hardhat deployBuilderNFTPreSeason02 --network",
    "deploybuilders:starterpack": "npm run compile && npx hardhat deployScoutGameStarterPackNFT --network",
    "scout:deploy:season01": "npm run compile && chmod +x ./scripts/shell/deployseason01.sh && ./scripts/shell/deployseason01.sh",
    "scout:verify:season01": "npm run compile && npx hardhat verifyDeployedContracts --network",
    "scout:launch:season01": "npx hardhat prepareScoutGameLaunchSafeTransaction --network",
    "deploy:create2deployer": "npx hardhat deployFoundryCreate2Deployer --network",
    "proxy:update": "npx hardhat updateProxyImplementation --network",
    "scout:deploy:buildernft": "npx hardhat deployScoutProtocolBuilderNFT --network",
    "scout:deploy:erc20": "npx hardhat deployDeterministicScoutGameERC20 --network",
    "scout:deploy:easresolver": "npx hardhat deployEASResolver --network",
    "scout:deploy:protocol": "npx hardhat deployScoutProtocol --network",
    "scout:buildernft": "npx hardhat interactScoutProtocolBuilderNFT --network",
    "scout:deploy:vesting": "npx hardhat deployVesting --network",
    "scout:protocol": "npx hardhat interactProtocol --network",
    "scout:erc20": "npx hardhat interactScoutTokenERC20Token --network",
    "scout:easresolver": "npx hardhat interactProtocolEASResolver --network",
    "scout:vesting": "npx hardhat interactSablierVesting --network",
    "buildernft": "npx hardhat interactBuilderNFT --network",
    "buildernft:starterpack": "npx hardhat interactBuilderNFTStarterPack --network",
    "buildernft:season02": "npx hardhat interactBuilderNFTPreSeason02 --network",
    "build:api:all": "npx tsx scripts/utility/generateAllApiClients.ts && npx eslint lib/apiClients --fix",
    "build:api": "npx tsx scripts/utility/generateApiClient.ts",
    "superchain:bridge": "npx hardhat interactSuperchainBridge --network",
    "coverage": "SOLIDITY_COVERAGE=true TS_NODE_TRANSPILE_ONLY=true npx hardhat coverage --sources protocol"
  },
  "devDependencies": {
    "@nomicfoundation/hardhat-chai-matchers": "^2.0.8",
    "@nomicfoundation/hardhat-ethers": "^3.0.6",
    "@nomicfoundation/hardhat-toolbox": "^5.0.0",
    "@nomicfoundation/hardhat-viem": "^2.0.6",
    "@openzeppelin/contracts": "^5.0.2",
    "@openzeppelin/contracts-upgradeable": "^5.0.2",
    "@types/uuid": "^10.0.0",
    "@typescript-eslint/eslint-plugin": "^7.2.0",
    "@typescript-eslint/parser": "^7.2.0",
    "chai": "^4.4.1",
    "dotenv": "^16.4.5",
    "eslint": "^8.57.0",
    "eslint-config-airbnb": "^19.0.4",
    "eslint-config-prettier": "^9.1.0",
    "eslint-config-standard": "^17.1.0",
    "eslint-plugin-node": "^11.1.0",
    "eslint-plugin-prettier": "^5.1.3",
    "ethers": "^6.13.1",
    "hardhat": "^2.22.18",
    "prettier": "^3.3.3",
    "prettier-plugin-solidity": "^1.4.1",
    "solady": "^0.0.177",
    "ts-jest": "^29.2.5",
    "typechain": "^8.3.2",
    "typescript": "^5.7.3"
  },
  "dependencies": {
<<<<<<< HEAD
    "@charmverse/core": "^0.112.2-rc-scout-token-pri.2",
=======
    "@charmverse/core": "^0.112.1",
>>>>>>> a85c73c4
    "@ethereum-attestation-service/eas-contracts": "^1.7.1",
    "@ethereum-attestation-service/eas-sdk": "^2.7.0",
    "@nomicfoundation/hardhat-ignition-viem": "^0.15.9",
    "@nomicfoundation/hardhat-toolbox-viem": "^3.0.0",
    "@pinata/sdk": "^2.1.0",
    "@sablier/v2-core": "^1.2.0",
    "@sablier/v2-periphery": "^1.2.0",
    "@safe-global/api-kit": "^2.5.8",
    "@safe-global/protocol-kit": "^5.2.1",
    "@safe-global/types-kit": "^1.0.2",
    "@tenderly/hardhat-tenderly": "^2.5.2",
    "@types/jest": "^29.5.13",
    "dotenv-cli": "^7.4.2",
    "hardhat-jest": "^1.0.8",
    "inquirer": "^11.0.1",
    "solidity-coverage": "^0.8.14",
    "uuid": "^10.0.0",
    "viem": "^2.21.9"
  },
  "overrides": {
    "chai": "^4.4.1"
  }
}<|MERGE_RESOLUTION|>--- conflicted
+++ resolved
@@ -64,11 +64,7 @@
     "typescript": "^5.7.3"
   },
   "dependencies": {
-<<<<<<< HEAD
-    "@charmverse/core": "^0.112.2-rc-scout-token-pri.2",
-=======
     "@charmverse/core": "^0.112.1",
->>>>>>> a85c73c4
     "@ethereum-attestation-service/eas-contracts": "^1.7.1",
     "@ethereum-attestation-service/eas-sdk": "^2.7.0",
     "@nomicfoundation/hardhat-ignition-viem": "^0.15.9",
